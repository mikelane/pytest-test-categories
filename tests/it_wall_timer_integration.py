"""Integration tests for the wall clock timer implementation.

These tests verify that WallTimer correctly integrates with the system clock.
They use actual time.sleep() and are intentionally slower and potentially flaky
on heavily loaded systems.

For unit tests of timer behavior, see test_fake_timer.py which uses the
FakeTimer test double for deterministic, fast testing.
"""

from __future__ import annotations

import time

import pytest

from pytest_test_categories.timers import WallTimer
from pytest_test_categories.types import TimerState


@pytest.mark.medium  # Integration tests are slower
class DescribeWallTimerIntegration:
    def it_measures_elapsed_time(self) -> None:
        """Verify that the timer measures actual elapsed time."""
        timer = WallTimer(state=TimerState.READY)

        timer.start()
        time.sleep(0.1)  # Sleep for 100ms
        timer.stop()

        duration = timer.duration()
        assert 0.09 <= duration <= 0.5, f'Expected ~0.1s, got {duration}s'

    def it_fails_if_getting_duration_before_start(self) -> None:
        """Verify error when getting duration before starting."""
        timer = WallTimer(state=TimerState.READY)

        with pytest.raises(RuntimeError, match='Timer was never started'):
            timer.duration()

    def it_fails_if_getting_duration_before_stop(self) -> None:
        """Verify error when getting duration before stopping."""
        timer = WallTimer(state=TimerState.READY)
        timer.start()

        with pytest.raises(RuntimeError, match='Timer was never stopped'):
            timer.duration()

    def it_maintains_correct_state(self) -> None:
        """Verify that timer state transitions work correctly."""
        timer = WallTimer(state=TimerState.READY)
        assert timer.state == TimerState.READY

        timer.start()
        assert timer.state == TimerState.RUNNING  # type: ignore[comparison-overlap]

        timer.stop()  # type: ignore[unreachable]
        assert timer.state == TimerState.STOPPED

    def it_can_be_reused(self) -> None:
        """Verify that timer can be used for multiple timings."""
        timer = WallTimer(state=TimerState.READY)

        # First timing
        timer.start()
        time.sleep(0.1)
        timer.stop()
        first_duration = timer.duration()

        # Reset timer for reuse
        timer.reset()

        # Second timing
        timer.start()
        time.sleep(0.2)
        timer.stop()
        second_duration = timer.duration()

<<<<<<< HEAD
        assert first_duration < second_duration
        assert 0.05 <= first_duration <= 1.0
        assert 0.15 <= second_duration <= 1.5
=======
        # Verify durations are in reasonable ranges (lenient for CI flakiness)
        # Don't strictly compare first < second as sleep timing can be unreliable
        assert 0.05 <= first_duration <= 0.5, f'First timing {first_duration}s outside expected range'
        assert 0.15 <= second_duration <= 0.7, f'Second timing {second_duration}s outside expected range'
>>>>>>> a5af6843
<|MERGE_RESOLUTION|>--- conflicted
+++ resolved
@@ -76,13 +76,7 @@
         timer.stop()
         second_duration = timer.duration()
 
-<<<<<<< HEAD
-        assert first_duration < second_duration
-        assert 0.05 <= first_duration <= 1.0
-        assert 0.15 <= second_duration <= 1.5
-=======
         # Verify durations are in reasonable ranges (lenient for CI flakiness)
         # Don't strictly compare first < second as sleep timing can be unreliable
         assert 0.05 <= first_duration <= 0.5, f'First timing {first_duration}s outside expected range'
-        assert 0.15 <= second_duration <= 0.7, f'Second timing {second_duration}s outside expected range'
->>>>>>> a5af6843
+        assert 0.15 <= second_duration <= 0.7, f'Second timing {second_duration}s outside expected range'